// Copyright 2016 Andrew Baumhauer <andy@baumhauer.us>
//
// Licensed under the Apache License, Version 2.0 <LICENSE-APACHE or
// http://www.apache.org/licenses/LICENSE-2.0> or the MIT license
// <LICENSE-MIT or http://opensource.org/licenses/MIT>, at your
// option. This file may not be copied, modified, or distributed
// except according to those terms.

//! Represent and parse IEEE EUI-48 Media Access Control addresses
//! The IEEE claims trademarks on the names EUI-48 and EUI-64, in which EUI is an
//! abbreviation for Extended Unique Identifier.

#![doc(
    html_logo_url = "https://www.rust-lang.org/logos/rust-logo-128x128-blk-v2.png",
    html_favicon_url = "https://www.rust-lang.org/favicon.ico",
    html_root_url = "https://doc.rust-lang.org/eui48/"
)]

#[cfg(feature = "rustc-serialize")]
extern crate rustc_serialize;
#[cfg(feature = "serde")]
extern crate serde;
<<<<<<< HEAD
#[cfg(feature = "serde_json")]
extern crate serde_json;
=======
extern crate regex;
>>>>>>> 0a1c7c48

use std::default::Default;
use std::error::Error;
use std::fmt;
use std::str::FromStr;

#[cfg(feature = "rustc-serialize")]
use rustc_serialize::{Decodable, Decoder, Encodable, Encoder};
#[cfg(feature = "serde")]
use serde::{de, Deserialize, Deserializer, Serialize, Serializer};
use regex::Regex;

/// A 48-bit (6 byte) buffer containing the EUI address
pub const EUI48LEN: usize = 6;
pub type Eui48 = [u8; EUI48LEN];

/// A 64-bit (8 byte) buffer containing the EUI address
pub const EUI64LEN: usize = 8;
pub type Eui64 = [u8; EUI64LEN];

/// A MAC address (EUI-48)
<<<<<<< HEAD
#[repr(C)]
#[derive(Copy, Clone, Hash, Eq, PartialEq, Ord, PartialOrd)]
=======
#[derive(Copy, Clone, Hash)]
>>>>>>> 0a1c7c48
pub struct MacAddress {
    /// The 48-bit number stored in 6 bytes
    eui: Eui48,
}

#[derive(Copy, Clone, Debug, Eq, PartialEq, Ord, PartialOrd, Hash)]
/// Format to display MacAddress
pub enum MacAddressFormat {
    /// Use - notaion
    Canonical,
    /// Use : notation
    HexString,
    /// Use . notation
    DotNotation,
    /// Use 0x notation
    Hexadecimal,
}

#[derive(PartialEq, Eq, Copy, Clone, Debug, Ord, PartialOrd, Hash)]
/// Parsing errors
pub enum ParseError {
    /// Length is incorrect (should be 11 to 17)
    InvalidLength(usize),
    /// The input string is invalid, usize bytes were found, and we put up to 6 bytes into Eui48
    InvalidByteCount(usize, Eui48),
}

impl MacAddress {
    /// Create a new MacAddress from `[u8; 6]`.
    pub const fn new(eui: Eui48) -> MacAddress {
        MacAddress { eui }
    }

    /// Create a new MacAddress from a byte slice.
    ///
    /// Returns an error (without any description) if the slice doesn't have the proper length.
    pub fn from_bytes(bytes: &[u8]) -> Result<Self, ()> {
        if bytes.len() != EUI48LEN {
            return Err(());
        }
        let mut input: [u8; EUI48LEN] = Default::default();
        input[..EUI48LEN].clone_from_slice(&bytes[..EUI48LEN]);
        Ok(Self::new(input))
    }

    /// Returns empty EUI-48 address
    pub fn nil() -> MacAddress {
        MacAddress { eui: [0; EUI48LEN] }
    }

    /// Returns 'ff:ff:ff:ff:ff:ff', a MAC broadcast address
    pub fn broadcast() -> MacAddress {
        MacAddress {
            eui: [0xFF; EUI48LEN],
        }
    }

    /// Returns true if the address is '00:00:00:00:00:00'
    pub fn is_nil(&self) -> bool {
        self.eui.iter().all(|&b| b == 0)
    }

    /// Returns true if the address is 'ff:ff:ff:ff:ff:ff'
    pub fn is_broadcast(&self) -> bool {
        self.eui.iter().all(|&b| b == 0xFF)
    }

    /// Returns true if bit 1 of Y is 0 in address 'xY:xx:xx:xx:xx:xx'
    pub fn is_unicast(&self) -> bool {
        self.eui[0] & 1 == 0
    }

    /// Returns true if bit 1 of Y is 1 in address 'xY:xx:xx:xx:xx:xx'
    pub fn is_multicast(&self) -> bool {
        self.eui[0] & 1 == 1
    }

    /// Returns true if bit 2 of Y is 0 in address 'xY:xx:xx:xx:xx:xx'
    pub fn is_universal(&self) -> bool {
        self.eui[0] & 1 << 1 == 0
    }

    /// Returns true if bit 2 of Y is 1 in address 'xY:xx:xx:xx:xx:xx'
    pub fn is_local(&self) -> bool {
        self.eui[0] & 1 << 1 == 2
    }

    /// Returns a String representation in the format '00-00-00-00-00-00'
    pub fn to_canonical(&self) -> String {
        format!(
            "{:02x}-{:02x}-{:02x}-{:02x}-{:02x}-{:02x}",
            self.eui[0], self.eui[1], self.eui[2], self.eui[3], self.eui[4], self.eui[5]
        )
    }

    /// Returns a String representation in the format '00:00:00:00:00:00'
    pub fn to_hex_string(&self) -> String {
        format!(
            "{:02x}:{:02x}:{:02x}:{:02x}:{:02x}:{:02x}",
            self.eui[0], self.eui[1], self.eui[2], self.eui[3], self.eui[4], self.eui[5]
        )
    }

    /// Returns a String representation in the format '0000.0000.0000'
    pub fn to_dot_string(&self) -> String {
        format!(
            "{:02x}{:02x}.{:02x}{:02x}.{:02x}{:02x}",
            self.eui[0], self.eui[1], self.eui[2], self.eui[3], self.eui[4], self.eui[5]
        )
    }

    /// Returns a String representation in the format '0x000000000000'
    pub fn to_hexadecimal(&self) -> String {
        format!(
            "0x{:02x}{:02x}{:02x}{:02x}{:02x}{:02x}",
            self.eui[0], self.eui[1], self.eui[2], self.eui[3], self.eui[4], self.eui[5]
        )
    }

    /// Returns a String representation in the EUI-64 interface ID format '0000:00ff:fe00:0000'
    pub fn to_interfaceid(&self) -> String {
        format!(
            "{:02x}{:02x}:{:02x}ff:fe{:02x}:{:02x}{:02x}",
            (self.eui[0] ^ 0x02),
            self.eui[1],
            self.eui[2],
            self.eui[3],
            self.eui[4],
            self.eui[5]
        )
    }

    /// Returns a String representation in the IPv6 link local format 'ff80::0000:00ff:fe00:0000'
    pub fn to_link_local(&self) -> String {
        format!(
            "ff80::{:02x}{:02x}:{:02x}ff:fe{:02x}:{:02x}{:02x}",
            (self.eui[0] ^ 0x02),
            self.eui[1],
            self.eui[2],
            self.eui[3],
            self.eui[4],
            self.eui[5]
        )
    }

    /// Returns a String in the format selected by fmt
    pub fn to_string(&self, fmt: MacAddressFormat) -> String {
        match fmt {
            MacAddressFormat::Canonical => self.to_canonical(),
            MacAddressFormat::HexString => self.to_hex_string(),
            MacAddressFormat::DotNotation => self.to_dot_string(),
            MacAddressFormat::Hexadecimal => self.to_hexadecimal(),
        }
    }

    /// Parses a String representation from any format supported
    pub fn parse_str(s: &str) -> Result<MacAddress, ParseError> {

        let re = Regex::new("(0x)?([0-9a-fA-F]{1,2})[:.-]?").unwrap();
        let mut eui: Eui48 = [0; EUI48LEN];

        match s.len() {
<<<<<<< HEAD
            14 | 17 => {} // The formats are all 12 characters with 2 or 5 delims
            _ => return Err(ParseError::InvalidLength(s.len())),
        }

        for (idx, c) in s.chars().enumerate() {
            if offset >= EUI48LEN {
                // We shouln't still be parsing
                return Err(ParseError::InvalidLength(s.len()));
            }

            match c {
                '0'..='9' | 'a'..='f' | 'A'..='F' => {
                    if hn {
                        hn = false; // Parsed the low nibble
                        eui[offset] += c.to_digit(16).unwrap() as u8;
                        offset += 1;
                    } else {
                        // We will match '0' and run this even if the format is 0x
                        hn = true; // Parsed the high nibble
                        eui[offset] = (c.to_digit(16).unwrap() as u8) << 4;
                    }
                }
                '-' | ':' | '.' => {}
                'x' | 'X' => {
                    match idx {
                        1 => {
                            // If idx = 1, we are possibly parsing 0x1234567890ab format
                            // Reset the offset to zero to ignore the first two characters
                            offset = 0;
                            hn = false;
                        }
                        _ => return Err(ParseError::InvalidCharacter(c, idx)),
                    }
                }
                _ => return Err(ParseError::InvalidCharacter(c, idx)),
=======
            11...17 => {},
            _ =>  { return Err(ParseError::InvalidLength(s.len())); },
        }

        let mut i = 0;
        for caps in re.captures_iter(s) {
            // Fill the array and keep counting for InvalidByteCount
            if i < EUI48LEN {
                let matched_byte = caps.get(2).unwrap().as_str();
                eui[i] = u8::from_str_radix(matched_byte, 16).unwrap();
>>>>>>> 0a1c7c48
            }
            i += 1;
        }

        if i != EUI48LEN {
            return Err(ParseError::InvalidByteCount(i, eui));
        }

        return Ok(MacAddress::new(eui));
    }

    /// Return the internal structure as a slice of bytes
    pub fn as_bytes(&self) -> &[u8] {
        &self.eui
    }

    /// Returns an array in Eui48. Works as an inverse function of new()
    pub fn to_array(&self) -> Eui48 {
        self.eui
    }

    /// Returns Display MacAddressFormat, determined at compile time.
    pub fn get_display_format() -> MacAddressFormat {
        if cfg!(feature = "disp_hexstring") {
            MacAddressFormat::HexString
        } else {
            MacAddressFormat::Canonical
        }
    }
}

impl FromStr for MacAddress {
    type Err = ParseError;
    /// Create a MacAddress from String
    fn from_str(us: &str) -> Result<MacAddress, ParseError> {
        MacAddress::parse_str(us)
    }
}

impl Default for MacAddress {
    /// Create a Default MacAddress (00-00-00-00-00-00)
    fn default() -> MacAddress {
        MacAddress::nil()
    }
}

impl fmt::Debug for MacAddress {
    /// Debug format for MacAddress is HexString notation
    fn fmt(&self, f: &mut fmt::Formatter) -> fmt::Result {
        write!(
            f,
            "MacAddress(\"{}\")",
            self.to_string(MacAddressFormat::HexString)
        )
    }
}

impl fmt::Display for MacAddress {
    /// Display format is canonical format (00-00-00-00-00-00) by default
    fn fmt(&self, f: &mut fmt::Formatter) -> fmt::Result {
        let disp_fmt = MacAddress::get_display_format();
        write!(f, "{}", self.to_string(disp_fmt))
    }
}

impl fmt::Display for ParseError {
    /// Human readable error strings for ParseError enum
    fn fmt(&self, f: &mut fmt::Formatter) -> fmt::Result {
        match *self {
<<<<<<< HEAD
            ParseError::InvalidLength(found) => write!(
                f,
                "Invalid length; expecting 14 or 17 chars, found {}",
                found
            ),
            ParseError::InvalidCharacter(found, pos) => {
                write!(f, "Invalid character; found `{}` at offset {}", found, pos)
=======
            ParseError::InvalidLength(found) => {
                write!(f,
                       "Invalid length; expecting 11 to 17 chars, found {}",
                       found)
            }
            ParseError::InvalidByteCount(found, eui) => {
                write!(f,
                       "Invalid byte count; Matched `{}` bytes ({:?})",
                       found,
                       &eui[..found])
>>>>>>> 0a1c7c48
            }
        }
    }
}

impl Error for ParseError {
    /// Human readable description for ParseError enum
    fn description(&self) -> &str {
        "MacAddress parse error"
    }
}

#[cfg(feature = "rustc-serialize")]
impl Encodable for MacAddress {
    /// Encode a MacAddress using the default format
    fn encode<E: Encoder>(&self, e: &mut E) -> Result<(), E::Error> {
        let disp_fmt = MacAddress::get_display_format();
        e.emit_str(&self.to_string(disp_fmt))
    }
}

#[cfg(feature = "rustc-serialize")]
impl Decodable for MacAddress {
    /// Decode a MacAddress from a string in canonical form
    fn decode<D: Decoder>(d: &mut D) -> Result<MacAddress, D::Error> {
        let string = d.read_str()?;
        string.parse().map_err(|err| d.error(&format!("{}", err)))
    }
}

#[cfg(feature = "serde")]
impl Serialize for MacAddress {
    /// Serialize a MacAddress in the default format using the serde crate
    fn serialize<S: Serializer>(&self, serializer: S) -> Result<S::Ok, S::Error> {
        let disp_fmt = MacAddress::get_display_format();
        serializer.serialize_str(&self.to_string(disp_fmt))
    }
}

#[cfg(feature = "serde")]
impl<'de> Deserialize<'de> for MacAddress {
    /// Deserialize a MacAddress from canonical form using the serde crate
    fn deserialize<D: Deserializer<'de>>(deserializer: D) -> Result<Self, D::Error> {
        struct MacAddressVisitor;
        impl<'de> de::Visitor<'de> for MacAddressVisitor {
            type Value = MacAddress;

            fn visit_str<E: de::Error>(self, value: &str) -> Result<MacAddress, E> {
                value.parse().map_err(|err| E::custom(&format!("{}", err)))
            }

            fn visit_bytes<E: de::Error>(self, value: &[u8]) -> Result<MacAddress, E> {
                MacAddress::from_bytes(value).map_err(|_| E::invalid_length(value.len(), &self))
            }

            fn expecting(&self, formatter: &mut fmt::Formatter) -> fmt::Result {
                write!(
                    formatter,
                    "either a string representation of a MAC address or 6-element byte array"
                )
            }
        }
        deserializer.deserialize_str(MacAddressVisitor)
    }
}

// ************** TESTS BEGIN HERE ***************
#[cfg(test)]
mod tests {
    use super::{Eui48, MacAddress, MacAddressFormat, ParseError};

    #[test]
    fn test_new() {
        let eui: Eui48 = [0x12, 0x34, 0x56, 0xAB, 0xCD, 0xEF];
        let mac = MacAddress::new(eui);

        assert!(mac.eui[0..5] == eui[0..5]);
    }

    #[test]
    fn test_from_bytes() {
        assert_eq!(
            "12:34:56:ab:cd:ef",
            MacAddress::from_bytes(&[0x12, 0x34, 0x56, 0xAB, 0xCD, 0xEF])
                .unwrap()
                .to_hex_string()
        );
        assert!(MacAddress::from_bytes(&[0x12, 0x34, 0x56, 0xAB, 0xCD]).is_err());
    }

    #[test]
    fn test_nil() {
        let nil = MacAddress::nil();
        let not_nil = MacAddress::broadcast();
        assert_eq!("00:00:00:00:00:00", nil.to_hex_string());
        assert!(nil.is_nil());
        assert!(!not_nil.is_nil());
    }

    #[test]
    fn test_default() {
        let default = MacAddress::default();
        assert!(default.is_nil());
    }

    #[test]
    fn test_broadcast() {
        let broadcast = MacAddress::broadcast();
        let not_broadcast = MacAddress::nil();
        assert_eq!("ff:ff:ff:ff:ff:ff", broadcast.to_hex_string());
        assert!(broadcast.is_broadcast());
        assert!(!not_broadcast.is_broadcast());
    }

    #[test]
    fn test_is_nil() {
        let nil = MacAddress::nil();
        let not_nil = MacAddress::parse_str("01:00:5E:AB:CD:EF").unwrap();
        assert!(nil.is_nil());
        assert!(!not_nil.is_nil());
    }

    #[test]
    fn test_is_broadcast() {
        let broadcast = MacAddress::broadcast();
        let not_broadcast = MacAddress::parse_str("01:00:5E:AB:CD:EF").unwrap();
        assert!(broadcast.is_broadcast());
        assert!(!not_broadcast.is_broadcast());
    }

    #[test]
    fn test_is_unicast() {
        let mac_u = MacAddress::parse_str("FE:00:5E:AB:CD:EF").unwrap();
        let mac_m = MacAddress::parse_str("01:00:5E:AB:CD:EF").unwrap();
        assert!(mac_u.is_unicast());
        assert!(!mac_m.is_unicast());
        assert_eq!("fe:00:5e:ab:cd:ef", mac_u.to_hex_string()); // Catch modifying first octet
        let mac = MacAddress::parse_str("FF:00:5E:AB:CD:EF").unwrap();
        assert!(!mac.is_unicast());
        assert_eq!("ff:00:5e:ab:cd:ef", mac.to_hex_string()); // Catch modifying first octet
        assert!(MacAddress::nil().is_unicast());
        assert!(!MacAddress::broadcast().is_unicast());
    }

    #[test]
    fn test_is_multicast() {
        let mac_u = MacAddress::parse_str("FE:00:5E:AB:CD:EF").unwrap();
        let mac_m = MacAddress::parse_str("01:00:5E:AB:CD:EF").unwrap();
        assert!(!mac_u.is_multicast());
        assert!(mac_m.is_multicast());
        assert!(!MacAddress::nil().is_multicast());
        assert_eq!("01:00:5e:ab:cd:ef", mac_m.to_hex_string()); // Catch modifying first octet
        let mac = MacAddress::parse_str("F0:00:5E:AB:CD:EF").unwrap();
        assert!(!mac.is_multicast());
        assert_eq!("f0:00:5e:ab:cd:ef", mac.to_hex_string()); // Catch modifying first octet
        assert!(MacAddress::broadcast().is_multicast());
    }

    #[test]
    fn test_is_universal() {
        let universal = MacAddress::parse_str("11:24:56:AB:CD:EF").unwrap();
        let not_universal = MacAddress::parse_str("12:24:56:AB:CD:EF").unwrap();
        assert!(universal.is_universal());
        assert!(!not_universal.is_universal());
        assert_eq!("11:24:56:ab:cd:ef", universal.to_hex_string()); // Catch modifying first octet
    }

    #[test]
    fn test_is_local() {
        let local = MacAddress::parse_str("06:34:56:AB:CD:EF").unwrap();
        let not_local = MacAddress::parse_str("00:34:56:AB:CD:EF").unwrap();
        assert!(local.is_local());
        assert!(!not_local.is_local());
        assert_eq!("06:34:56:ab:cd:ef", local.to_hex_string()); // Catch modifying first octet
    }

    #[test]
    fn test_to_canonical() {
        let eui: Eui48 = [0x12, 0x34, 0x56, 0xAB, 0xCD, 0xEF];
        let mac = MacAddress::new(eui);
        assert_eq!("12-34-56-ab-cd-ef", mac.to_canonical());
    }

    #[test]
    fn test_to_hex_string() {
        let eui: Eui48 = [0x12, 0x34, 0x56, 0xAB, 0xCD, 0xEF];
        let mac = MacAddress::new(eui);
        assert_eq!("12:34:56:ab:cd:ef", mac.to_hex_string());
    }

    #[test]
    fn test_to_dot_string() {
        let eui: Eui48 = [0x12, 0x34, 0x56, 0xAB, 0xCD, 0xEF];
        let mac = MacAddress::new(eui);
        assert_eq!("1234.56ab.cdef", mac.to_dot_string());
    }

    #[test]
    fn test_to_hexadecimal() {
        let eui: Eui48 = [0x12, 0x34, 0x56, 0xAB, 0xCD, 0xEF];
        let mac = MacAddress::new(eui);
        assert_eq!("0x123456abcdef", mac.to_hexadecimal());
    }

    #[test]
    fn test_to_interfaceid() {
        let eui: Eui48 = [0x12, 0x34, 0x56, 0xAB, 0xCD, 0xEF];
        let mac = MacAddress::new(eui);
        assert_eq!("1034:56ff:feab:cdef", mac.to_interfaceid());
    }

    #[test]
    fn test_to_link_local() {
        let eui: Eui48 = [0x12, 0x34, 0x56, 0xAB, 0xCD, 0xEF];
        let mac = MacAddress::new(eui);
        assert_eq!("ff80::1034:56ff:feab:cdef", mac.to_link_local());
    }

    #[test]
    fn test_to_string() {
        let eui: Eui48 = [0x12, 0x34, 0x56, 0xAB, 0xCD, 0xEF];
        let mac = MacAddress::new(eui);
        assert_eq!(
            "0x123456abcdef",
            mac.to_string(MacAddressFormat::Hexadecimal)
        );
        assert_eq!(
            "1234.56ab.cdef",
            mac.to_string(MacAddressFormat::DotNotation)
        );
        assert_eq!(
            "12:34:56:ab:cd:ef",
            mac.to_string(MacAddressFormat::HexString)
        );
        assert_eq!(
            "12-34-56-ab-cd-ef",
            mac.to_string(MacAddressFormat::Canonical)
        );
    }

    #[test]
    fn test_parse_str() {
        use super::ParseError::*;

<<<<<<< HEAD
        assert_eq!(
            "0x123456abcdef",
            MacAddress::parse_str("0x123456ABCDEF")
                .unwrap()
                .to_hexadecimal()
        );
        assert_eq!(
            "1234.56ab.cdef",
            MacAddress::parse_str("1234.56AB.CDEF")
                .unwrap()
                .to_dot_string()
        );
        assert_eq!(
            "12:34:56:ab:cd:ef",
            MacAddress::parse_str("12:34:56:AB:CD:EF")
                .unwrap()
                .to_hex_string()
        );
        assert_eq!(
            "12-34-56-ab-cd-ef",
            MacAddress::parse_str("12-34-56-AB-CD-EF")
                .unwrap()
                .to_canonical()
        );
        // Test error parsing
        assert_eq!(MacAddress::parse_str(""), Err(InvalidLength(0)));
        assert_eq!(MacAddress::parse_str("0"), Err(InvalidLength(1)));
        assert_eq!(
            MacAddress::parse_str("123456ABCDEF"),
            Err(InvalidLength(12))
        );
        assert_eq!(
            MacAddress::parse_str("1234567890ABCD"),
            Err(InvalidLength(14))
        );
        assert_eq!(
            MacAddress::parse_str("1234567890ABCDEF"),
            Err(InvalidLength(16))
        );
        assert_eq!(
            MacAddress::parse_str("01234567890ABCDEF"),
            Err(InvalidLength(17))
        );
        assert_eq!(
            MacAddress::parse_str("0x1234567890A"),
            Err(InvalidLength(13))
        );
        assert_eq!(
            MacAddress::parse_str("0x1234567890ABCDE"),
            Err(InvalidLength(17))
        );
        assert_eq!(
            MacAddress::parse_str("0x00:00:00:00:"),
            Err(InvalidLength(14))
        );
        assert_eq!(
            MacAddress::parse_str("0x00:00:00:00:00:"),
            Err(InvalidLength(17))
        );
        assert_eq!(
            MacAddress::parse_str("::::::::::::::"),
            Err(InvalidLength(14))
        );
        assert_eq!(
            MacAddress::parse_str(":::::::::::::::::"),
            Err(InvalidLength(17))
        );
        assert_eq!(
            MacAddress::parse_str("0x0x0x0x0x0x0x"),
            Err(InvalidCharacter('x', 3))
        );
        assert_eq!(
            MacAddress::parse_str("!0x00000000000"),
            Err(InvalidCharacter('!', 0))
        );
        assert_eq!(
            MacAddress::parse_str("0x00000000000!"),
            Err(InvalidCharacter('!', 13))
        );
=======
        assert_eq!("0x123456abcdef",
                   MacAddress::parse_str("0x123456ABCDEF")
                   .unwrap()
                   .to_hexadecimal());
        assert_eq!("1234.56ab.cdef",
                   MacAddress::parse_str("1234.56AB.CDEF")
                   .unwrap()
                   .to_dot_string());
        assert_eq!("12:34:56:ab:cd:ef",
                   MacAddress::parse_str("12:34:56:AB:CD:EF")
                   .unwrap()
                   .to_hex_string());
        assert_eq!("12-34-56-ab-cd-ef",
                   MacAddress::parse_str("12-34-56-AB-CD-EF")
                   .unwrap()
                   .to_canonical());
        assert_eq!("12-34-56-78-90-0a",
                   MacAddress::parse_str("0x1234567890A")
                   .unwrap()
                   .to_canonical());
        assert_eq!("12-34-56-ab-cd-ef",
                   MacAddress::parse_str("123456ABCDEF")
                   .unwrap()
                   .to_canonical());
        assert_eq!("00-00-00-00-00-00",
            MacAddress::parse_str("!0x00000000000")
            .unwrap()
            .to_canonical());
        assert_eq!("00-00-00-00-00-00",
            MacAddress::parse_str("0x00000000000!")
            .unwrap()
            .to_canonical());
        // Test error parsing
        assert_eq!(MacAddress::parse_str(""), Err(InvalidLength(0)));
        assert_eq!(MacAddress::parse_str("0"), Err(InvalidLength(1)));
        assert_eq!(MacAddress::parse_str("1234567890ABCD"),
        Err(InvalidByteCount(7, [0x12, 0x34, 0x56, 0x78, 0x90, 0xAB])));
        assert_eq!(MacAddress::parse_str("1234567890ABCDEF"),
        Err(InvalidByteCount(8, [0x12, 0x34, 0x56, 0x78, 0x90, 0xAB])));
        assert_eq!(MacAddress::parse_str("01234567890ABCDEF"),
        Err(InvalidByteCount(9, [0x01, 0x23, 0x45, 0x67, 0x89, 0x0A])));
        assert_eq!(MacAddress::parse_str("0x1234567890ABCDE"),
        Err(InvalidByteCount(8, [0x12, 0x34, 0x56, 0x78, 0x90, 0xAB])));
        assert_eq!(MacAddress::parse_str("0x00:01:02:03:"),
        Err(InvalidByteCount(4, [0, 1, 2, 3, 0, 0])));
        assert_eq!(MacAddress::parse_str("0x00:01:02:03:04:"),
        Err(InvalidByteCount(5, [0, 1, 2, 3, 4, 0])));
        assert_eq!(MacAddress::parse_str("::::::::::::::"),
        Err(InvalidByteCount(0, [0, 0, 0, 0, 0, 0])));
        assert_eq!(MacAddress::parse_str(":::::::::::::::::"),
        Err(InvalidByteCount(0, [0, 0, 0, 0, 0, 0])));
        assert_eq!(MacAddress::parse_str("0x0x0x0x0x0x0x"),
        Err(InvalidByteCount(4, [0, 0, 0, 0, 0, 0])));
>>>>>>> 0a1c7c48
    }

    #[test]
    fn test_as_bytes() {
        let mac = MacAddress::broadcast();
        let bytes = mac.as_bytes();

        assert!(bytes.len() == 6);
        assert!(bytes.iter().all(|&b| b == 0xFF));
    }

    #[test]
    fn test_compare() {
        let m1 = MacAddress::nil();
        let m2 = MacAddress::broadcast();
        assert!(m1 == m1);
        assert!(m2 == m2);
        assert!(m1 != m2);
        assert!(m2 != m1);
    }

    #[test]
    fn test_clone() {
        let m1 = MacAddress::parse_str("12:34:56:AB:CD:EF").unwrap();
        let m2 = m1.clone();
        assert!(m1 == m1);
        assert!(m2 == m2);
        assert!(m1 == m2);
        assert!(m2 == m1);
    }

    #[test]
    fn test_serialize() {
        use rustc_serialize::json;

        let mac = MacAddress::parse_str("12:34:56:AB:CD:EF").unwrap();
        // Format returned is base on compile time of feature(disp_hexstring)
        if cfg!(feature = "disp_hexstring") {
            assert_eq!("\"12:34:56:ab:cd:ef\"", json::encode(&mac).unwrap());
        } else {
            assert_eq!("\"12-34-56-ab-cd-ef\"", json::encode(&mac).unwrap());
        }
    }

    #[test]
    fn test_deserialize() {
        use rustc_serialize::json;

        let mac = MacAddress::parse_str("12:34:56:AB:CD:EF").unwrap();

        if cfg!(feature = "disp_hexstring") {
            let d = "\"12:34:56:AB:CD:EF\"";
            assert_eq!(mac, json::decode(&d).unwrap());
        } else {
            let d = "\"12-34-56-AB-CD-EF\"";
            assert_eq!(mac, json::decode(&d).unwrap());
        }
    }

    #[test]
    fn test_serialize_roundtrip() {
        use rustc_serialize::json;

        let m1 = MacAddress::parse_str("12:34:56:AB:CD:EF").unwrap();
        let s = json::encode(&m1).unwrap();
        let m2 = json::decode(&s).unwrap();
        assert_eq!(m1, m2);
    }

    #[test]
    fn test_fmt_debug() {
        let mac = MacAddress::parse_str("12:34:56:AB:CD:EF").unwrap();
        assert_eq!(
            "MacAddress(\"12:34:56:ab:cd:ef\")".to_owned(),
            format!("{:?}", mac)
        );
    }

    #[test]
    fn test_fmt() {
        let mac = MacAddress::parse_str("0x123456ABCDEF").unwrap();
        match MacAddress::get_display_format() {
            MacAddressFormat::HexString => {
                assert_eq!("12:34:56:ab:cd:ef".to_owned(), format!("{}", mac))
            }
            _ => assert_eq!("12-34-56-ab-cd-ef".to_owned(), format!("{}", mac)),
        };
    }

    #[test]
    fn test_fmt_parse_errors() {
        assert_eq!(
            "Err(InvalidLength(12))".to_owned(),
            format!("{:?}", MacAddress::parse_str("123456ABCDEF"))
        );
        assert_eq!(
            "Err(InvalidCharacter(\'#\', 2))".to_owned(),
            format!("{:?}", MacAddress::parse_str("12#34#56#AB#CD#EF"))
        );
    }

    #[test]
    #[cfg(feature = "serde_json")]
    fn test_serde_json_serialize() {
        use serde_json;
        let serialized =
            serde_json::to_string(&MacAddress::parse_str("12:34:56:AB:CD:EF").unwrap()).unwrap();
        if cfg!(feature = "disp_hexstring") {
            assert_eq!("\"12:34:56:ab:cd:ef\"", serialized);
        } else {
            assert_eq!("\"12-34-56-ab-cd-ef\"", serialized);
        }
    }

    #[test]
    #[cfg(feature = "serde_json")]
    fn test_serde_json_deserialize() {
        use serde_json;
        let mac = MacAddress::parse_str("12:34:56:AB:CD:EF").unwrap();
        let deserialized: MacAddress = serde_json::from_str("\"12-34-56-AB-CD-EF\"").unwrap();
        assert_eq!(deserialized, mac);
    }

    #[test]
    #[should_panic(expected = "Invalid length; expecting 14 or 17 chars, found 2")]  
    #[cfg(feature = "serde_json")]
    fn test_serde_json_deserialize_panic() {
        let _should_panic: MacAddress = serde_json::from_str("\"12\"").unwrap();
    }

    #[test]
    fn test_macaddressformat_derive() {
        assert_eq!(MacAddressFormat::HexString, MacAddressFormat::HexString);
        assert_ne!(MacAddressFormat::HexString, MacAddressFormat::Canonical);
    }

    #[test]
    fn test_parseerror_fmt() {
        assert_eq!(
            "Invalid length; expecting 14 or 17 chars, found 2".to_owned(),
            format!("{}", ParseError::InvalidLength(2))
        );
        assert_eq!(
            "Invalid character; found `@` at offset 2".to_owned(),
            format!("{}", ParseError::InvalidCharacter('@', 2))
        );
        assert_eq!(
            "Invalid length; expecting 14 or 17 chars, found 2".to_owned(),
            format!("{}", ParseError::InvalidLength(2).to_string())
        );
    }

    #[test]
    fn test_to_array() {
        let eui: Eui48 = [0x12, 0x34, 0x56, 0xAB, 0xCD, 0xEF];
        let mac = MacAddress::new(eui);
        assert_eq!(eui, MacAddress::new(eui).to_array());
        assert_eq!(mac, MacAddress::new(mac.to_array()));
    }
}<|MERGE_RESOLUTION|>--- conflicted
+++ resolved
@@ -16,27 +16,24 @@
     html_root_url = "https://doc.rust-lang.org/eui48/"
 )]
 
+extern crate regex;
 #[cfg(feature = "rustc-serialize")]
 extern crate rustc_serialize;
 #[cfg(feature = "serde")]
 extern crate serde;
-<<<<<<< HEAD
 #[cfg(feature = "serde_json")]
 extern crate serde_json;
-=======
-extern crate regex;
->>>>>>> 0a1c7c48
 
 use std::default::Default;
 use std::error::Error;
 use std::fmt;
 use std::str::FromStr;
 
+use regex::Regex;
 #[cfg(feature = "rustc-serialize")]
 use rustc_serialize::{Decodable, Decoder, Encodable, Encoder};
 #[cfg(feature = "serde")]
 use serde::{de, Deserialize, Deserializer, Serialize, Serializer};
-use regex::Regex;
 
 /// A 48-bit (6 byte) buffer containing the EUI address
 pub const EUI48LEN: usize = 6;
@@ -47,12 +44,8 @@
 pub type Eui64 = [u8; EUI64LEN];
 
 /// A MAC address (EUI-48)
-<<<<<<< HEAD
 #[repr(C)]
 #[derive(Copy, Clone, Hash, Eq, PartialEq, Ord, PartialOrd)]
-=======
-#[derive(Copy, Clone, Hash)]
->>>>>>> 0a1c7c48
 pub struct MacAddress {
     /// The 48-bit number stored in 6 bytes
     eui: Eui48,
@@ -210,50 +203,14 @@
 
     /// Parses a String representation from any format supported
     pub fn parse_str(s: &str) -> Result<MacAddress, ParseError> {
-
         let re = Regex::new("(0x)?([0-9a-fA-F]{1,2})[:.-]?").unwrap();
         let mut eui: Eui48 = [0; EUI48LEN];
 
         match s.len() {
-<<<<<<< HEAD
-            14 | 17 => {} // The formats are all 12 characters with 2 or 5 delims
-            _ => return Err(ParseError::InvalidLength(s.len())),
-        }
-
-        for (idx, c) in s.chars().enumerate() {
-            if offset >= EUI48LEN {
-                // We shouln't still be parsing
+            11..=17 => {}
+            _ => {
                 return Err(ParseError::InvalidLength(s.len()));
             }
-
-            match c {
-                '0'..='9' | 'a'..='f' | 'A'..='F' => {
-                    if hn {
-                        hn = false; // Parsed the low nibble
-                        eui[offset] += c.to_digit(16).unwrap() as u8;
-                        offset += 1;
-                    } else {
-                        // We will match '0' and run this even if the format is 0x
-                        hn = true; // Parsed the high nibble
-                        eui[offset] = (c.to_digit(16).unwrap() as u8) << 4;
-                    }
-                }
-                '-' | ':' | '.' => {}
-                'x' | 'X' => {
-                    match idx {
-                        1 => {
-                            // If idx = 1, we are possibly parsing 0x1234567890ab format
-                            // Reset the offset to zero to ignore the first two characters
-                            offset = 0;
-                            hn = false;
-                        }
-                        _ => return Err(ParseError::InvalidCharacter(c, idx)),
-                    }
-                }
-                _ => return Err(ParseError::InvalidCharacter(c, idx)),
-=======
-            11...17 => {},
-            _ =>  { return Err(ParseError::InvalidLength(s.len())); },
         }
 
         let mut i = 0;
@@ -262,7 +219,6 @@
             if i < EUI48LEN {
                 let matched_byte = caps.get(2).unwrap().as_str();
                 eui[i] = u8::from_str_radix(matched_byte, 16).unwrap();
->>>>>>> 0a1c7c48
             }
             i += 1;
         }
@@ -271,7 +227,7 @@
             return Err(ParseError::InvalidByteCount(i, eui));
         }
 
-        return Ok(MacAddress::new(eui));
+        Ok(MacAddress::new(eui))
     }
 
     /// Return the internal structure as a slice of bytes
@@ -332,27 +288,17 @@
     /// Human readable error strings for ParseError enum
     fn fmt(&self, f: &mut fmt::Formatter) -> fmt::Result {
         match *self {
-<<<<<<< HEAD
             ParseError::InvalidLength(found) => write!(
                 f,
-                "Invalid length; expecting 14 or 17 chars, found {}",
+                "Invalid length; expecting 11 to 17 chars, found {}",
                 found
             ),
-            ParseError::InvalidCharacter(found, pos) => {
-                write!(f, "Invalid character; found `{}` at offset {}", found, pos)
-=======
-            ParseError::InvalidLength(found) => {
-                write!(f,
-                       "Invalid length; expecting 11 to 17 chars, found {}",
-                       found)
-            }
-            ParseError::InvalidByteCount(found, eui) => {
-                write!(f,
-                       "Invalid byte count; Matched `{}` bytes ({:?})",
-                       found,
-                       &eui[..found])
->>>>>>> 0a1c7c48
-            }
+            ParseError::InvalidByteCount(found, eui) => write!(
+                f,
+                "Invalid byte count; Matched `{}` bytes ({:?})",
+                found,
+                &eui[..found]
+            ),
         }
     }
 }
@@ -596,7 +542,6 @@
     fn test_parse_str() {
         use super::ParseError::*;
 
-<<<<<<< HEAD
         assert_eq!(
             "0x123456abcdef",
             MacAddress::parse_str("0x123456ABCDEF")
@@ -618,6 +563,30 @@
         assert_eq!(
             "12-34-56-ab-cd-ef",
             MacAddress::parse_str("12-34-56-AB-CD-EF")
+                .unwrap()
+                .to_canonical()
+        );
+        assert_eq!(
+            "12-34-56-78-90-0a",
+            MacAddress::parse_str("0x1234567890A")
+                .unwrap()
+                .to_canonical()
+        );
+        assert_eq!(
+            "12-34-56-ab-cd-ef",
+            MacAddress::parse_str("123456ABCDEF")
+                .unwrap()
+                .to_canonical()
+        );
+        assert_eq!(
+            "00-00-00-00-00-00",
+            MacAddress::parse_str("!0x00000000000")
+                .unwrap()
+                .to_canonical()
+        );
+        assert_eq!(
+            "00-00-00-00-00-00",
+            MacAddress::parse_str("0x00000000000!")
                 .unwrap()
                 .to_canonical()
         );
@@ -625,112 +594,41 @@
         assert_eq!(MacAddress::parse_str(""), Err(InvalidLength(0)));
         assert_eq!(MacAddress::parse_str("0"), Err(InvalidLength(1)));
         assert_eq!(
-            MacAddress::parse_str("123456ABCDEF"),
-            Err(InvalidLength(12))
-        );
-        assert_eq!(
             MacAddress::parse_str("1234567890ABCD"),
-            Err(InvalidLength(14))
+            Err(InvalidByteCount(7, [0x12, 0x34, 0x56, 0x78, 0x90, 0xAB]))
         );
         assert_eq!(
             MacAddress::parse_str("1234567890ABCDEF"),
-            Err(InvalidLength(16))
+            Err(InvalidByteCount(8, [0x12, 0x34, 0x56, 0x78, 0x90, 0xAB]))
         );
         assert_eq!(
             MacAddress::parse_str("01234567890ABCDEF"),
-            Err(InvalidLength(17))
-        );
-        assert_eq!(
-            MacAddress::parse_str("0x1234567890A"),
-            Err(InvalidLength(13))
+            Err(InvalidByteCount(9, [0x01, 0x23, 0x45, 0x67, 0x89, 0x0A]))
         );
         assert_eq!(
             MacAddress::parse_str("0x1234567890ABCDE"),
-            Err(InvalidLength(17))
-        );
-        assert_eq!(
-            MacAddress::parse_str("0x00:00:00:00:"),
-            Err(InvalidLength(14))
-        );
-        assert_eq!(
-            MacAddress::parse_str("0x00:00:00:00:00:"),
-            Err(InvalidLength(17))
+            Err(InvalidByteCount(8, [0x12, 0x34, 0x56, 0x78, 0x90, 0xAB]))
+        );
+        assert_eq!(
+            MacAddress::parse_str("0x00:01:02:03:"),
+            Err(InvalidByteCount(4, [0, 1, 2, 3, 0, 0]))
+        );
+        assert_eq!(
+            MacAddress::parse_str("0x00:01:02:03:04:"),
+            Err(InvalidByteCount(5, [0, 1, 2, 3, 4, 0]))
         );
         assert_eq!(
             MacAddress::parse_str("::::::::::::::"),
-            Err(InvalidLength(14))
+            Err(InvalidByteCount(0, [0, 0, 0, 0, 0, 0]))
         );
         assert_eq!(
             MacAddress::parse_str(":::::::::::::::::"),
-            Err(InvalidLength(17))
+            Err(InvalidByteCount(0, [0, 0, 0, 0, 0, 0]))
         );
         assert_eq!(
             MacAddress::parse_str("0x0x0x0x0x0x0x"),
-            Err(InvalidCharacter('x', 3))
-        );
-        assert_eq!(
-            MacAddress::parse_str("!0x00000000000"),
-            Err(InvalidCharacter('!', 0))
-        );
-        assert_eq!(
-            MacAddress::parse_str("0x00000000000!"),
-            Err(InvalidCharacter('!', 13))
-        );
-=======
-        assert_eq!("0x123456abcdef",
-                   MacAddress::parse_str("0x123456ABCDEF")
-                   .unwrap()
-                   .to_hexadecimal());
-        assert_eq!("1234.56ab.cdef",
-                   MacAddress::parse_str("1234.56AB.CDEF")
-                   .unwrap()
-                   .to_dot_string());
-        assert_eq!("12:34:56:ab:cd:ef",
-                   MacAddress::parse_str("12:34:56:AB:CD:EF")
-                   .unwrap()
-                   .to_hex_string());
-        assert_eq!("12-34-56-ab-cd-ef",
-                   MacAddress::parse_str("12-34-56-AB-CD-EF")
-                   .unwrap()
-                   .to_canonical());
-        assert_eq!("12-34-56-78-90-0a",
-                   MacAddress::parse_str("0x1234567890A")
-                   .unwrap()
-                   .to_canonical());
-        assert_eq!("12-34-56-ab-cd-ef",
-                   MacAddress::parse_str("123456ABCDEF")
-                   .unwrap()
-                   .to_canonical());
-        assert_eq!("00-00-00-00-00-00",
-            MacAddress::parse_str("!0x00000000000")
-            .unwrap()
-            .to_canonical());
-        assert_eq!("00-00-00-00-00-00",
-            MacAddress::parse_str("0x00000000000!")
-            .unwrap()
-            .to_canonical());
-        // Test error parsing
-        assert_eq!(MacAddress::parse_str(""), Err(InvalidLength(0)));
-        assert_eq!(MacAddress::parse_str("0"), Err(InvalidLength(1)));
-        assert_eq!(MacAddress::parse_str("1234567890ABCD"),
-        Err(InvalidByteCount(7, [0x12, 0x34, 0x56, 0x78, 0x90, 0xAB])));
-        assert_eq!(MacAddress::parse_str("1234567890ABCDEF"),
-        Err(InvalidByteCount(8, [0x12, 0x34, 0x56, 0x78, 0x90, 0xAB])));
-        assert_eq!(MacAddress::parse_str("01234567890ABCDEF"),
-        Err(InvalidByteCount(9, [0x01, 0x23, 0x45, 0x67, 0x89, 0x0A])));
-        assert_eq!(MacAddress::parse_str("0x1234567890ABCDE"),
-        Err(InvalidByteCount(8, [0x12, 0x34, 0x56, 0x78, 0x90, 0xAB])));
-        assert_eq!(MacAddress::parse_str("0x00:01:02:03:"),
-        Err(InvalidByteCount(4, [0, 1, 2, 3, 0, 0])));
-        assert_eq!(MacAddress::parse_str("0x00:01:02:03:04:"),
-        Err(InvalidByteCount(5, [0, 1, 2, 3, 4, 0])));
-        assert_eq!(MacAddress::parse_str("::::::::::::::"),
-        Err(InvalidByteCount(0, [0, 0, 0, 0, 0, 0])));
-        assert_eq!(MacAddress::parse_str(":::::::::::::::::"),
-        Err(InvalidByteCount(0, [0, 0, 0, 0, 0, 0])));
-        assert_eq!(MacAddress::parse_str("0x0x0x0x0x0x0x"),
-        Err(InvalidByteCount(4, [0, 0, 0, 0, 0, 0])));
->>>>>>> 0a1c7c48
+            Err(InvalidByteCount(4, [0, 0, 0, 0, 0, 0]))
+        );
     }
 
     #[test]
@@ -823,12 +721,12 @@
     #[test]
     fn test_fmt_parse_errors() {
         assert_eq!(
-            "Err(InvalidLength(12))".to_owned(),
-            format!("{:?}", MacAddress::parse_str("123456ABCDEF"))
-        );
-        assert_eq!(
-            "Err(InvalidCharacter(\'#\', 2))".to_owned(),
-            format!("{:?}", MacAddress::parse_str("12#34#56#AB#CD#EF"))
+            "Err(InvalidByteCount(7, [18, 52, 86, 171, 205, 239]))".to_owned(),
+            format!("{:?}", MacAddress::parse_str("123456ABCDEF1"))
+        );
+        assert_eq!(
+            "Err(InvalidLength(19))",
+            format!("{:?}", MacAddress::parse_str("12##45#67#89#AB#C#D"))
         );
     }
 
@@ -855,7 +753,7 @@
     }
 
     #[test]
-    #[should_panic(expected = "Invalid length; expecting 14 or 17 chars, found 2")]  
+    #[should_panic(expected = "Invalid length; expecting 14 or 17 chars, found 2")]
     #[cfg(feature = "serde_json")]
     fn test_serde_json_deserialize_panic() {
         let _should_panic: MacAddress = serde_json::from_str("\"12\"").unwrap();
@@ -870,15 +768,11 @@
     #[test]
     fn test_parseerror_fmt() {
         assert_eq!(
-            "Invalid length; expecting 14 or 17 chars, found 2".to_owned(),
+            "Invalid length; expecting 11 to 17 chars, found 2".to_owned(),
             format!("{}", ParseError::InvalidLength(2))
         );
         assert_eq!(
-            "Invalid character; found `@` at offset 2".to_owned(),
-            format!("{}", ParseError::InvalidCharacter('@', 2))
-        );
-        assert_eq!(
-            "Invalid length; expecting 14 or 17 chars, found 2".to_owned(),
+            "Invalid length; expecting 11 to 17 chars, found 2".to_owned(),
             format!("{}", ParseError::InvalidLength(2).to_string())
         );
     }
