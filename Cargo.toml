--- conflicted
+++ resolved
@@ -1,30 +1,16 @@
 [package]
 name = "eui48"
-<<<<<<< HEAD
-version = "0.5.0"
+version = "1.0.0"
 authors = ["Andrew Baumhauer <andy@baumhauer.us>",
            "<rlcomstock3@github.com>",
-           "Michal 'vorner' Vaner <vorner+github@vorner.cz>" ]
-=======
-version = "0.4.0"
-authors = [
-	"Andrew Baumhauer <andy@baumhauer.us>",
-	"<rlcomstock3@github.com>",
-	"Michal 'vorner' Vaner <vorner+github@vorner.cz>",
-	"Stan Drozd <drozdziak1@gmail.com>"
-]
->>>>>>> 0a1c7c48
+           "Michal 'vorner' Vaner <vorner+github@vorner.cz>",
+	   "Stan Drozd <drozdziak1@gmail.com>" ]
 license = "MIT/Apache-2.0"
 edition = "2018"
 readme = "README.md"
-<<<<<<< HEAD
 repository = "https://github.com/abaumhauer/eui48"
 homepage = "https://github.com/abaumhauer/eui48"
-=======
-repository = "https://github.com/althea-mesh/eui48"
-homepage = "https://github.com/althea-mesh/eui48"
 documentation = "https://doc.rust-lang.org/eui48"
->>>>>>> 0a1c7c48
 keywords = ["EUI-48", "MAC", "MAC-48", "networking", "MACADDR"]
 categories = ["network-programming", "parser-implementations"]
 description = """
@@ -40,7 +26,7 @@
 ]
 
 [dependencies]
-<<<<<<< HEAD
+regex = { version = "1.3.7", optional = false }
 rustc-serialize = { version = "0.3.24", optional = true }
 serde = { version = "1.0.106", optional = true }
 serde_json = { version = "1.0.51", optional = true }
@@ -53,9 +39,4 @@
 
 [features]
 default = ["rustc-serialize"]
-disp_hexstring = []
-=======
-regex = "0.2"
-rustc-serialize = "0.3"
-serde = { version = "~1", optional = true }
->>>>>>> 0a1c7c48
+disp_hexstring = []